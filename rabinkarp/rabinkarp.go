--- conflicted
+++ resolved
@@ -45,13 +45,13 @@
 	return d
 }
 
+func NewDefault() rollinghash.RollingHash64 {
+	return New(48, 32, 61)
+}
+
 func (d *digest) Size() int { return d.hashSize }
 
-<<<<<<< HEAD
 func (d *digest) WindowSize() int { return d.windowSize }
-=======
-func (d *digest) WindowSize() int { return d.WindowSize }
->>>>>>> cbccccef
 
 func (d *digest) BlockSize() int { return 1 }
 
